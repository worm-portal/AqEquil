--- conflicted
+++ resolved
@@ -544,17 +544,6 @@
         Species are excluded from the main thermodynamic database CSV and the
         equilibrium constant (logK) CSV database. This parameter has no effect
         if the thermodynamic database is a data0 or data1 file.
-<<<<<<< HEAD
-    
-    water_model : str, default "SUPCRT92"
-        This is an experimental feature that is not yet fully supported.
-        Desired water model. Can be either "SUPCRT92", "IAPWS95", or "DEW".
-        These models are described here: http://chnosz.net/manual/water.html
-    
-    eq36da : str, defaults to path given by the environment variable EQ36DA
-        Path to directory where data1 files are stored. 
-=======
->>>>>>> a8f5c3ce
         
     suppress_redox : list of str, default []
         Suppress equilibrium between oxidation states of listed elements
@@ -642,31 +631,14 @@
                  logK_extrapolate="none",
                  download_csv_files=False,
                  exclude_category={},
-<<<<<<< HEAD
-                 water_model="SUPCRT92",
-                 eq36da=os.environ.get('EQ36DA'),
-                 eq36co=os.environ.get('EQ36CO'),
-=======
                  suppress_redox=[],
                  input_template="none",
                  water_model="SUPCRT92",
                  exceed_Ttr=True,
->>>>>>> a8f5c3ce
                  verbose=1,
                  load_thermo=True,
                  hide_traceback=True):
-<<<<<<< HEAD
-    
-        self.db = db
-        self.exclude_category = exclude_category
-        self.water_model = water_model
-    
-        self.hide_traceback = hide_traceback
-        self.err_handler = Error_Handler(clean=self.hide_traceback)
-    
-=======
-
->>>>>>> a8f5c3ce
+
         self.eq36da = eq36da
         self.eq36co = eq36co
         self.df_input_processed = None
@@ -957,35 +929,13 @@
                 "'degC' in the second row, and a temperature value for each "
                 "sample in degrees Celsius.")
             err_list.append(err_temp)
-        
-<<<<<<< HEAD
-    """
-
-    def __init__(self,
-                 eq36da=os.environ.get('EQ36DA'),
-                 eq36co=os.environ.get('EQ36CO'),
-                 db="WORM",
-                 solid_solutions=None,
-                 logK=None,
-                 logK_extrapolate="none",
-                 download_csv_files=False,
-                 exclude_category={},
-                 water_model="SUPCRT92",
-                 verbose=1,
-                 load_thermo=True,
-                 hide_traceback=True):
-
-        self.eq36da = eq36da
-        self.eq36co = eq36co
-        self.df_input_processed = None
-=======
+
         # raise an exception that summarizes all errors found
         if len(err_list) > 0:
             errs = "\n\n*".join(err_list)
             errs = ("The input file {}".format(input_filename)+" encountered"
                 " errors:\n\n*" + errs)
             self.err_handler.raise_exception(errs)
->>>>>>> a8f5c3ce
         
         # warn about "suppress_redox" in db_args if "Hetero. equil." among subheaders.
         # Redox suppression won't work for an element constrained by heterogeneous equilibrium
@@ -1004,25 +954,8 @@
         
         return sample_temps, sample_press
         
-        
-<<<<<<< HEAD
-        if load_thermo:
-            self.thermo = Thermodata(
-                     db=db,
-                     solid_solutions=solid_solutions,
-                     logK=logK,
-                     logK_extrapolate=logK_extrapolate,
-                     download_csv_files=download_csv_files,
-                     exclude_category=exclude_category,
-                     water_model=water_model,
-                     eq36da=self.eq36da,
-                     eq36co=self.eq36co,
-                     verbose=self.verbose,
-                     hide_traceback=hide_traceback)
-=======
+
     def __move_eqpt_extra_output(self):
->>>>>>> a8f5c3ce
-        
         """
         Moves all EQPT output and data0 into the eqpt_files folder
         """
@@ -3212,11 +3145,6 @@
     def create_data0(self,
                      db,
                      filename_ss=None,
-<<<<<<< HEAD
-                     data0_formula_ox_name=None,
-                     suppress_redox=[],
-=======
->>>>>>> a8f5c3ce
                      activity_model="b-dot",
                      exceed_Ttr=True,
                      grid_temps=[0.0100, 50.0000, 100.0000, 150.0000,
@@ -3240,22 +3168,6 @@
             
         filename_ss : str, optional
             Name of file containing solid solution parameters.
-<<<<<<< HEAD
-        
-        data0_formula_ox_name : str, optional
-            Name of supplementary file containing data0 parameters and inferred
-            formula oxidation states. Ignored if `infer_formula_ox` is False.
-            See `infer_formula_ox` for more detail.
-        
-        suppress_redox : list of str, default []
-            Suppress equilibrium between oxidation states of listed elements
-            (Cl, H, and O cannot be included).
-
-        exceed_Ttr : bool, default True
-            Calculate Gibbs energies of mineral phases and other species
-            beyond their transition temperatures?
-=======
->>>>>>> a8f5c3ce
 
         grid_temps : list of eight float, default [0.0100, 50.0000, 100.0000, 150.0000, 200.0000, 250.0000, 300.0000, 350.0000]
             Eight temperature values that make up the T-P grid.
